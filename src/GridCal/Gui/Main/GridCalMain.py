--- conflicted
+++ resolved
@@ -69,8 +69,6 @@
 
 __author__ = 'Santiago Peñate Vera'
 
-
-
 """
 This class is the handler of the main gui of GridCal.
 """
@@ -1021,14 +1019,6 @@
         # call dialog to select the file
 
         options = QFileDialog.Options()
-<<<<<<< HEAD
-        options |= QFileDialog.DontUseNativeDialog
-
-        filename, type_selected = QFileDialog.getOpenFileName(self,
-                                                              caption='Open file',
-                                                              filter=files_types,
-                                                              options=options)
-=======
         if self.use_native_dialogues:
             options |= QFileDialog.DontUseNativeDialog
 
@@ -1037,7 +1027,6 @@
                                                                         directory=self.project_directory,
                                                                         filter=files_types,
                                                                         options=options)
->>>>>>> d34f6c0b
 
         if len(filename) > 0:
 
@@ -1154,12 +1143,8 @@
             fname = os.path.join(self.project_directory, self.grid_editor.name_label.text())
 
             options = QFileDialog.Options()
-<<<<<<< HEAD
-            options |= QFileDialog.DontUseNativeDialog
-=======
             if self.use_native_dialogues:
                 options |= QFileDialog.DontUseNativeDialog
->>>>>>> d34f6c0b
 
             filename, type_selected = QFileDialog.getSaveFileName(self, 'Save file',  fname, files_types,
                                                                   options=options)
