--- conflicted
+++ resolved
@@ -19,11 +19,7 @@
 
 from GridCal.Engine.Simulations.PowerFlow.power_flow_worker import PowerFlowOptions
 from GridCal.Engine.Core.multi_circuit import MultiCircuit
-<<<<<<< HEAD
-from GridCal.Engine.Core.snapshot_pf_data import SnapshotCircuit, compile_snapshot_circuit, split_into_islands
-=======
 from GridCal.Engine.Core.snapshot_pf_data import SnapshotData, compile_snapshot_circuit, split_into_islands
->>>>>>> 9cbaf28d
 from GridCal.Engine.Devices import DeviceType
 
 
@@ -89,7 +85,7 @@
     return events
 
 
-def get_reliability_scenario(nc: SnapshotCircuit, horizon=10000):
+def get_reliability_scenario(nc: SnapshotData, horizon=10000):
     """
     Get reliability events
     Args:
@@ -132,7 +128,7 @@
     return all_events
 
 
-def run_events(nc: SnapshotCircuit, events_list: list):
+def run_events(nc: SnapshotData, events_list: list):
 
     for t, tpe, i, state in events_list:
 
