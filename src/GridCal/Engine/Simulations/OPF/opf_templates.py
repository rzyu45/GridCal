# GridCal
# Copyright (C) 2022 Santiago Peñate Vera
# 
# This program is free software; you can redistribute it and/or
# modify it under the terms of the GNU Lesser General Public
# License as published by the Free Software Foundation; either
# version 3 of the License, or (at your option) any later version.
# 
# This program is distributed in the hope that it will be useful,
# but WITHOUT ANY WARRANTY; without even the implied warranty of
# MERCHANTABILITY or FITNESS FOR A PARTICULAR PURPOSE.  See the GNU
# Lesser General Public License for more details.
# 
# You should have received a copy of the GNU Lesser General Public License
# along with this program; if not, write to the Free Software Foundation,
# Inc., 51 Franklin Street, Fifth Floor, Boston, MA  02110-1301, USA.

import platform

from GridCal.Engine.Core.snapshot_opf_data import SnapshotOpfData
from GridCal.Engine.Core.time_series_opf_data import OpfTimeCircuit
from GridCal.Engine.basic_structures import MIPSolvers
from GridCal.ThirdParty.pulp import *
from GridCal.Engine.basic_structures import Logger

try:
    from ortools.linear_solver import pywraplp
except ModuleNotFoundError:
    print('ORTOOLS not found :(')


class Opf:

    def __init__(self, numerical_circuit: SnapshotOpfData,
                 solver_type: MIPSolvers = MIPSolvers.CBC, ortools=False):
        """
        Optimal power flow template class
        :param numerical_circuit: NumericalCircuit instance
        """
        self.numerical_circuit = numerical_circuit

        self.logger = Logger()

        self.theta = None
        self.Pg = None
        self.Pb = None
        self.Pl = None

        self.Pinj = None
        self.hvdc_flow = None

        self.phase_shift = None

        self.E = None
        self.s_from = None

        self.s_to = None
        self.overloads = None
        self.rating = None
        self.load_shedding = None
        self.nodal_restrictions = None

        self.contingency_flows_list = list()
        self.contingency_indices_list = list()  # [(m, c), ...]
        self.contingency_flows_slacks_list = list()

        self.solver_type = solver_type

        self.status = 100000  # a number that is not likely to be an enumeration value so converged returns false

        if ortools:
            if platform.system() == 'Darwin':
                self.solver = pywraplp.Solver.CreateSolver("GLOP")
                print('Forced the use of GLOP')
            else:
                self.solver = pywraplp.Solver.CreateSolver(self.solver_type.value)

        else:
            self.solver = solver_type

        self.problem = None

    def formulate(self):
        """
        Formulate the AC OPF time series in the non-sequential fashion (all to the solver_type at once)
        :return: PuLP Problem instance
        """

        # declare problem
        problem = LpProblem(name='DC_OPF_Time_Series')

        return problem

    def solve(self, msg=True):
        """
        Call PuLP to solve the problem
        """
        # self.problem.writeLP('OPF.lp')
        if self.solver_type == MIPSolvers.CBC:
            params = PULP_CBC_CMD(fracGap=0.00001, threads=None, msg=msg)

        elif self.solver_type == MIPSolvers.SCIP:
            params = SCIP_CMD(msg=msg)

        elif self.solver_type == MIPSolvers.CPLEX:
            params = CPLEX_CMD(msg=msg)

        elif self.solver_type == MIPSolvers.HiGS:
            params = HiGHS_CMD(msg=msg)

        elif self.solver_type == MIPSolvers.GUROBI:
            params = GUROBI_CMD(msg=msg)

        elif self.solver_type == MIPSolvers.XPRESS:
            params = XPRESS(msg=msg)

        else:
            raise Exception('Solver not supported! ' + str(self.solver_type))

        self.problem.solve(params)

        return LpStatus[self.problem.status]

    @staticmethod
    def extract(arr, make_abs=False):
        """
        Extract values fro the 1D array of LP variables
        :param arr: 1D array of LP variables
        :param make_abs: substitute the result by its abs value
        :return: 1D numpy array
        """
        val = np.zeros(arr.shape)
        for i in range(val.shape[0]):
            if isinstance(arr[i], int) or isinstance(arr[i], float):
                val[i] = arr[i]
            else:
                val[i] = arr[i].value()
        if make_abs:
            val = np.abs(val)

        return val

    def extract_list(self, lst):
        val = np.zeros(len(lst))
        for i in range(val.shape[0]):
            if isinstance(lst[i], int) or isinstance(lst[i], float):
                val[i] = lst[i]
            else:
                val[i] = lst[i].value()
        return val

    def get_voltage(self):
        """
        return the complex voltages (time, device)
        :return: 2D array
        """
        angles = self.extract(self.theta)
        return np.ones_like(angles) * np.exp(-1j * angles)

    def get_overloads(self):
        """
        return the branch overloads (time, device)
        :return: 2D array
        """
        return self.extract(self.overloads)

    def get_power_injections(self):
        """
        return the branch overloads (time, device)
        :return: 2D array
        """
        return self.extract(self.Pinj) * self.numerical_circuit.Sbase

    def get_phase_shifts(self):
        """
        return the branch phase_shifts (time, device)
        :return: 2D array
        """
        return self.extract(self.phase_shift)

    def get_hvdc_flows(self):
        """
        return the branch overloads (time, device)
        :return: 2D array
        """
        return self.extract(self.hvdc_flow) * self.numerical_circuit.Sbase

    def get_loading(self):
        """
        return the branch loading (time, device)
        :return: 2D array
        """
        return self.extract(self.s_from, make_abs=False) / (self.rating + 1e-20)

    def get_branch_power_from(self):
        """
        return the branch loading (time, device)
        :return: 2D array
        """
        return self.extract(self.s_from, make_abs=False) * self.numerical_circuit.Sbase

    def get_branch_power_to(self):
        """
        return the branch loading (time, device)
        :return: 2D array
        """
        return self.extract(self.s_to, make_abs=False) * self.numerical_circuit.Sbase

    def get_battery_power(self):
        """
        return the battery dispatch (time, device)
        :return: 2D array
        """
        return self.extract(self.Pb) * self.numerical_circuit.Sbase

    def get_generator_power(self):
        """
        return the generator dispatch (time, device)
        :return: 2D array
        """
        return self.extract(self.Pg) * self.numerical_circuit.Sbase

    def get_load_shedding(self):
        """
        return the load shedding (time, device)
        :return: 2D array
        """
        return self.extract(self.load_shedding) * self.numerical_circuit.Sbase

    def get_load_power(self):
        """
        return the load shedding (time, device)
        :return: 2D array
        """
        return self.extract(self.Pl) * self.numerical_circuit.Sbase

    def get_contingency_flows_list(self):
        """
        return the load shedding (time, device)
        :return: 2D array
        """
        return self.extract_list(self.contingency_flows_list) * self.numerical_circuit.Sbase

    def get_contingency_flows_slacks_list(self):
        """
        return the load shedding (time, device)
        :return: 2D array
        """
        return self.extract_list(self.contingency_flows_slacks_list) * self.numerical_circuit.Sbase

    def get_shadow_prices(self):
        """
        Extract values fro the 2D array of LP variables
        :return: 2D numpy array
        """
        val = np.zeros(self.nodal_restrictions.shape)
        for i in range(val.shape[0]):
            if self.nodal_restrictions[i] is not None:
                if self.nodal_restrictions[i].pi is not None:
                    val[i] = - self.nodal_restrictions[i].pi
        return val.transpose()

    def converged(self):
        return True


    def get_contingency_gen_flows_list(self):
        """
        return the load shedding (time, device)
        :return: 2D array
        """
        return self.extract_list(self.contingency_gen_flows_list) * self.numerical_circuit.Sbase

    def get_contingency_hvdc_flows_list(self):
        """
        return the load shedding (time, device)
        :return: 2D array
        """
        return self.extract_list(self.contingency_hvdc_flows_list) * self.numerical_circuit.Sbase

class OpfTimeSeries:

    def __init__(self, numerical_circuit: OpfTimeCircuit,
                 start_idx, end_idx, solver_type: MIPSolvers=MIPSolvers.CBC,
                 skip_formulation=True, ortools=False):
        """

        :param numerical_circuit:
        :param start_idx:
        :param end_idx:
        """
        self.logger = Logger()

        self.numerical_circuit = numerical_circuit
        self.start_idx = start_idx
        self.end_idx = end_idx
        self.solver_type = solver_type

        self.theta = None
        self.Pg = None
        self.Pb = None
        self.Pl = None

        self.Pinj = None
        self.hvdc_flow = None
        self.phase_shift = None

        self.E = None
        self.s_from = None
        self.s_to = None
        self.overloads = None
        self.rating = None
        self.load_shedding = None
        self.nodal_restrictions = None

        self.contingency_flows_list = list()
        self.contingency_indices_list = list()  # [(t, m, c), ...]
        self.contingency_flows_slacks_list = list()

        if ortools:
            if platform.system() == 'Darwin':
                self.solver = pywraplp.Solver.CreateSolver("GLOP")
                print('Forced the use of GLOP')
            else:
                self.solver = pywraplp.Solver.CreateSolver(self.solver_type.value)

        else:
            self.solver = solver_type

        self.problem = None

    def formulate(self):
        """
        Formulate the AC OPF time series in the non-sequential fashion (all to the solver_type at once)
        :return: PuLP Problem instance
        """

        # declare problem
        problem = LpProblem(name='DC_OPF_Time_Series')

        return problem

    def solve(self, msg=False):
        """
        Call PuLP to solve the problem
        """

        if self.solver_type == MIPSolvers.CBC:
            params = PULP_CBC_CMD(fracGap=0.00001, threads=None, msg=msg)

<<<<<<< HEAD
        elif self.solver == MIPSolvers.HiGS:
            params = HiGHS_CMD(msg=msg)

        elif self.solver == MIPSolvers.SCIP:
=======
        elif self.solver_type == MIPSolvers.SCIP:
>>>>>>> b5acb985
            params = SCIP_CMD(msg=msg)

        elif self.solver_type == MIPSolvers.CPLEX:
            params = CPLEX_CMD(msg=msg)

        elif self.solver_type == MIPSolvers.GUROBI:
            params = GUROBI_CMD(msg=msg)

        elif self.solver_type == MIPSolvers.XPRESS:
            params = XPRESS(msg=msg)

        else:
            raise Exception('Solver not supported! ' + str(self.solver_type))

        self.problem.solve(params)

        return LpStatus[self.problem.status]

    @staticmethod
    def extract2D(arr, make_abs=False):
        """
        Extract values fro the 2D array of LP variables
        :param arr: 2D array of LP variables
        :param make_abs: substitute the result by its abs value
        :return: 2D numpy array
        """
        val = np.zeros(arr.shape)
        for i, j in product(range(val.shape[0]), range(val.shape[1])):
            if isinstance(arr[i, j], int) or isinstance(arr[i, j], float):
                val[i, j] = arr[i, j]
            else:
                val[i, j] = arr[i, j].value()
        if make_abs:
            val = np.abs(val)

        return val

    def extract_list(self, lst):
        val = np.zeros(len(lst))
        for i in range(val.shape[0]):
            if isinstance(lst[i], int) or isinstance(lst[i], float):
                val[i] = lst[i]
            else:
                val[i] = lst[i].value()
        return val

    def get_voltage(self):
        """
        return the complex voltages (time, device)
        :return: 2D array
        """
        angles = self.extract2D(self.theta)
        return np.ones_like(angles) * np.exp(-1j * angles)

    def get_overloads(self):
        """
        return the branch overloads (time, device)
        :return: 2D array
        """
        return self.extract2D(self.overloads)

    def get_loading(self):
        """
        return the branch loading (time, device)
        :return: 2D array
        """
        return self.extract2D(self.s_from, make_abs=False) / (self.rating + 1e-20)

    def get_power_injections(self):
        """
        return the branch overloads (time, device)
        :return: 2D array
        """
        return self.extract2D(self.Pinj) * self.numerical_circuit.Sbase

    def get_phase_shifts(self):
        """
        return the branch phase_shifts (time, device)
        :return: 2D array
        """
        return self.extract2D(self.phase_shift)

    def get_hvdc_flows(self):
        """
        return the branch overloads (time, device)
        :return: 2D array
        """
        return self.extract2D(self.hvdc_flow) * self.numerical_circuit.Sbase

    def get_branch_power_from(self):
        """
        return the branch loading (time, device)
        :return: 2D array
        """
        return self.extract2D(self.s_from, make_abs=False) * self.numerical_circuit.Sbase

    def get_branch_power_to(self):
        """
        return the branch loading (time, device)
        :return: 2D array
        """
        return self.extract2D(self.s_to, make_abs=False) * self.numerical_circuit.Sbase

    def get_battery_power(self):
        """
        return the battery dispatch (time, device)
        :return: 2D array
        """
        return self.extract2D(self.Pb) * self.numerical_circuit.Sbase

    def get_battery_energy(self):
        """
        return the battery energy (time, device)
        :return: 2D array
        """
        return self.extract2D(self.E) * self.numerical_circuit.Sbase

    def get_generator_power(self):
        """
        return the generator dispatch (time, device)
        :return: 2D array
        """
        return self.extract2D(self.Pg) * self.numerical_circuit.Sbase

    def get_load_shedding(self):
        """
        return the load shedding (time, device)
        :return: 2D array
        """
        return self.extract2D(self.load_shedding) * self.numerical_circuit.Sbase

    def get_load_power(self):
        """
        return the load shedding (time, device)
        :return: 2D array
        """
        return self.extract2D(self.Pl) * self.numerical_circuit.Sbase

    def get_contingency_flows_list(self):
        """
        return the load shedding (time, device)
        :return: 2D array
        """
        return self.extract_list(self.contingency_flows_list) * self.numerical_circuit.Sbase

    def get_contingency_flows_slacks_list(self):
        """
        return the load shedding (time, device)
        :return: 2D array
        """
        return self.extract_list(self.contingency_flows_slacks_list) * self.numerical_circuit.Sbase

    def get_shadow_prices(self):
        """
        Extract values fro the 2D array of LP variables
        :return: 2D numpy array
        """
        val = np.zeros(self.nodal_restrictions.shape)
        for i, j in product(range(val.shape[0]), range(val.shape[1])):
            if self.nodal_restrictions[i, j] is not None:
                if self.nodal_restrictions[i, j].pi is not None:
                    val[i, j] = - self.nodal_restrictions[i, j].pi
        return val.transpose()<|MERGE_RESOLUTION|>--- conflicted
+++ resolved
@@ -64,6 +64,10 @@
         self.contingency_indices_list = list()  # [(m, c), ...]
         self.contingency_flows_slacks_list = list()
 
+        self.contingency_gen_flows_list = list()
+
+        self.contingency_hvdc_flows_list = list()
+
         self.solver_type = solver_type
 
         self.status = 100000  # a number that is not likely to be an enumeration value so converged returns false
@@ -317,15 +321,15 @@
         self.contingency_indices_list = list()  # [(t, m, c), ...]
         self.contingency_flows_slacks_list = list()
 
-        if ortools:
-            if platform.system() == 'Darwin':
-                self.solver = pywraplp.Solver.CreateSolver("GLOP")
-                print('Forced the use of GLOP')
-            else:
-                self.solver = pywraplp.Solver.CreateSolver(self.solver_type.value)
-
-        else:
-            self.solver = solver_type
+        # if ortools:
+        #     if platform.system() == 'Darwin':
+        #         self.solver = pywraplp.Solver.CreateSolver("GLOP")
+        #         print('Forced the use of GLOP')
+        #     else:
+        #         self.solver = pywraplp.Solver.CreateSolver(self.solver_type.value)
+        #
+        # else:
+        #     self.solver = solver_type
 
         self.problem = None
 
@@ -345,30 +349,26 @@
         Call PuLP to solve the problem
         """
 
-        if self.solver_type == MIPSolvers.CBC:
+        if self.solver == MIPSolvers.CBC:
             params = PULP_CBC_CMD(fracGap=0.00001, threads=None, msg=msg)
 
-<<<<<<< HEAD
         elif self.solver == MIPSolvers.HiGS:
             params = HiGHS_CMD(msg=msg)
 
         elif self.solver == MIPSolvers.SCIP:
-=======
-        elif self.solver_type == MIPSolvers.SCIP:
->>>>>>> b5acb985
             params = SCIP_CMD(msg=msg)
 
-        elif self.solver_type == MIPSolvers.CPLEX:
+        elif self.solver == MIPSolvers.CPLEX:
             params = CPLEX_CMD(msg=msg)
 
-        elif self.solver_type == MIPSolvers.GUROBI:
+        elif self.solver == MIPSolvers.GUROBI:
             params = GUROBI_CMD(msg=msg)
 
-        elif self.solver_type == MIPSolvers.XPRESS:
+        elif self.solver == MIPSolvers.XPRESS:
             params = XPRESS(msg=msg)
 
         else:
-            raise Exception('Solver not supported! ' + str(self.solver_type))
+            raise Exception('Solver not supported! ' + str(self.solver))
 
         self.problem.solve(params)
 
