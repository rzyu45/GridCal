--- conflicted
+++ resolved
@@ -196,19 +196,11 @@
     m = multi_circuit.get_branch_number()
     results = SigmaAnalysisResults(n)
 
-<<<<<<< HEAD
-    numerical_circuit = compile_snapshot_circuit(circuit=multi_circuit,
-                                                 apply_temperature=options.apply_temperature_correction,
-                                                 branch_tolerance_mode=options.branch_impedance_tolerance_mode,
-                                                 opf_results=None)
-    results.bus_names = numerical_circuit.bus_data.bus_names
-=======
     nc = compile_snapshot_circuit(circuit=multi_circuit,
                                   apply_temperature=options.apply_temperature_correction,
                                   branch_tolerance_mode=options.branch_impedance_tolerance_mode,
                                   opf_results=None)
     results.bus_names = nc.bus_data.bus_names
->>>>>>> 9cbaf28d
 
     calculation_inputs = nc.split_into_islands(ignore_single_node_islands=options.ignore_single_node_islands)
 
